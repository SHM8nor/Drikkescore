import { useState, useEffect, useMemo } from 'react';
import type { FormEvent } from 'react';
import { useParams, useNavigate } from 'react-router-dom';
import { useSession } from '../hooks/useSession';
import { useSessionPresence } from '../hooks/useSessionPresence';
import { useAuth } from '../context/AuthContext';
import { formatBAC, getBACDescription } from '../utils/bacCalculator';
import { calculateTotalAlcoholGrams, convertGramsToBeers } from '../utils/chartHelpers';
import BACLineChart from '../components/charts/BACLineChart';
import AlcoholConsumptionChart from '../components/charts/AlcoholConsumptionChart';
import ChartContainer from '../components/charts/ChartContainer';
import { ShareSessionModal } from '../components/session/ShareSessionModal';
import { ActiveUsersIndicator } from '../components/session/ActiveUsersIndicator';

// Helper function to format countdown timer
function formatTime(seconds: number): string {
  const hours = Math.floor(seconds / 3600);
  const minutes = Math.floor((seconds % 3600) / 60);
  const secs = seconds % 60;

  if (hours > 0) {
    return `${hours}:${minutes.toString().padStart(2, '0')}:${secs.toString().padStart(2, '0')}`;
  }
  return `${minutes}:${secs.toString().padStart(2, '0')}`;
}

// Helper function to format time since last drink in Norwegian
function formatTimeSinceLastDrink(milliseconds: number): string {
  const totalSeconds = Math.floor(milliseconds / 1000);
  const totalMinutes = Math.floor(totalSeconds / 60);
  const totalHours = Math.floor(totalMinutes / 60);

  if (totalHours > 0) {
    const remainingMinutes = totalMinutes % 60;
    if (totalHours === 1 && remainingMinutes === 0) {
      return '1 time';
    } else if (totalHours === 1) {
      return `1 time og ${remainingMinutes} min`;
    } else if (remainingMinutes === 0) {
      return `${totalHours} timer`;
    } else {
      return `${totalHours} timer og ${remainingMinutes} min`;
    }
  } else if (totalMinutes > 0) {
    if (totalMinutes === 1) {
      return '1 minutt';
    }
    return `${totalMinutes} minutter`;
  } else {
    return 'akkurat nå';
  }
}

export function SessionPage() {
  const { sessionId } = useParams<{ sessionId: string }>();
  const navigate = useNavigate();
  const { user } = useAuth();
  const {
    session,
    leaderboard,
    participants,
    drinks,
    loading,
    error,
    addDrink,
    deleteDrink,
    getCurrentUserBAC,
  } = useSession(sessionId || null);

  // FIX #6: Check if user is session participant before enabling presence
  const isParticipant = useMemo(() => {
    if (!user || !participants.length) return false;
    return participants.some((p) => p.id === user.id);
  }, [user, participants]);

  // FIX #2: Enable presence only if !!sessionId && !!user
  // FIX #6: Also verify user is session participant before enabling presence
  useSessionPresence({
    sessionId: sessionId || null,
    enabled: !!sessionId && !!user && isParticipant,
  });

  const [currentUserBAC, setCurrentUserBAC] = useState(0);
  const [volumeMl, setVolumeMl] = useState(() => {
    const saved = localStorage.getItem('lastDrinkVolume');
    return saved ? parseFloat(saved) : 330;
  });
  const [alcoholPercentage, setAlcoholPercentage] = useState(() => {
    const saved = localStorage.getItem('lastDrinkAlcoholPercentage');
    return saved ? parseFloat(saved) : 4.5;
  });
  const [submitting, setSubmitting] = useState(false);
  const [addError, setAddError] = useState<string | null>(null);
  const [timeRemaining, setTimeRemaining] = useState<number>(0); // seconds remaining
  const [sessionEnded, setSessionEnded] = useState(false);
<<<<<<< HEAD
  const [shareModalOpen, setShareModalOpen] = useState(false);
=======
  const [timeSinceLastDrink, setTimeSinceLastDrink] = useState<string>('');
>>>>>>> 3f5c322b

  // Chart view toggles
  const [bacView, setBacView] = useState<'all' | 'self'>('all');
  const [consumptionView, setConsumptionView] = useState<'per-participant' | 'session-total'>('per-participant');
  const [consumptionUnit, setConsumptionUnit] = useState<'grams' | 'beers'>('beers');

  // Save drink values to localStorage whenever they change
  useEffect(() => {
    localStorage.setItem('lastDrinkVolume', volumeMl.toString());
  }, [volumeMl]);

  useEffect(() => {
    localStorage.setItem('lastDrinkAlcoholPercentage', alcoholPercentage.toString());
  }, [alcoholPercentage]);

  // Calculate time remaining and check if session ended
  useEffect(() => {
    if (!session) return;

    const updateTimer = () => {
      const now = new Date().getTime();
      const endTime = new Date(session.end_time).getTime();
      const remaining = Math.max(0, Math.floor((endTime - now) / 1000)); // seconds

      setTimeRemaining(remaining);

      if (remaining === 0) {
        setSessionEnded(true);
      }
    };

    updateTimer(); // Initial update
    const interval = setInterval(updateTimer, 1000); // Update every second

    return () => clearInterval(interval);
  }, [session]);

  // Update BAC every 10 seconds
  useEffect(() => {
    const updateBAC = () => {
      const bac = getCurrentUserBAC();
      setCurrentUserBAC(bac);
    };

    updateBAC(); // Initial update

    const interval = setInterval(updateBAC, 10000); // Update every 10 seconds

    return () => clearInterval(interval);
  }, [getCurrentUserBAC]);

  // Calculate user's total beer units consumed
  const userBeerUnits = useMemo(() => {
    if (!user) return 0;
    const userDrinks = drinks.filter((d) => d.user_id === user.id);
    const totalGrams = calculateTotalAlcoholGrams(userDrinks);
    return convertGramsToBeers(totalGrams);
  }, [drinks, user]);

  // Find the most recent drink added by current user
  const lastUserDrink = useMemo(() => {
    if (!user) return null;
    const userDrinks = drinks.filter((d) => d.user_id === user.id);
    if (userDrinks.length === 0) return null;
    // Drinks are already sorted by consumed_at descending
    return userDrinks[0];
  }, [drinks, user]);

  // Check if the last drink can be undone (added within last 2 minutes)
  const [canUndoLastDrink, setCanUndoLastDrink] = useState(false);

  useEffect(() => {
    const checkUndoAvailability = () => {
      if (!lastUserDrink) {
        setCanUndoLastDrink(false);
        return;
      }
      const drinkTime = new Date(lastUserDrink.consumed_at).getTime();
      const now = new Date().getTime();
      const twoMinutesInMs = 2 * 60 * 1000;
      setCanUndoLastDrink((now - drinkTime) < twoMinutesInMs);
    };

    checkUndoAvailability(); // Initial check

    const interval = setInterval(checkUndoAvailability, 10000); // Check every 10 seconds

    return () => clearInterval(interval);
  }, [lastUserDrink]);

  // Update time since last drink every second
  useEffect(() => {
    const updateTimeSinceLastDrink = () => {
      if (!lastUserDrink) {
        setTimeSinceLastDrink('');
        return;
      }
      const drinkTime = new Date(lastUserDrink.consumed_at).getTime();
      const now = new Date().getTime();
      const timeDiff = now - drinkTime;
      setTimeSinceLastDrink(formatTimeSinceLastDrink(timeDiff));
    };

    updateTimeSinceLastDrink(); // Initial update

    const interval = setInterval(updateTimeSinceLastDrink, 1000); // Update every second

    return () => clearInterval(interval);
  }, [lastUserDrink]);

  const handleAddDrink = async (e: FormEvent) => {
    e.preventDefault();
    console.log('Add drink clicked!', { volumeMl, alcoholPercentage });
    setSubmitting(true);
    setAddError(null);

    if (volumeMl <= 0 || alcoholPercentage < 0) {
      console.error('Invalid drink values');
      setAddError('Invalid drink values');
      setSubmitting(false);
      return;
    }

    try {
      console.log('Calling addDrink...');
      await addDrink(volumeMl, alcoholPercentage);
      console.log('Drink added successfully!');
      setSubmitting(false);
      // Keep the last entered values so users can quickly add the same drink again
    } catch (err: any) {
      console.error('Error adding drink:', err);
      setAddError(err.message || 'Failed to add drink');
      setSubmitting(false);
    }
  };

  const handleUndoDrink = async () => {
    if (!lastUserDrink) return;

    setSubmitting(true);
    setAddError(null);

    try {
      console.log('Undoing last drink:', lastUserDrink.id);
      await deleteDrink(lastUserDrink.id);
      console.log('Drink undone successfully!');
      setSubmitting(false);
    } catch (err: any) {
      console.error('Error undoing drink:', err);
      setAddError(err.message || 'Failed to undo drink');
      setSubmitting(false);
    }
  };

  if (loading) {
    return <div className="loading">Laster økt...</div>;
  }

  if (error || !session) {
    return (
      <div className="error-page">
        <h2>Feil</h2>
        <p>{error || 'Økt ikke funnet'}</p>
        <button onClick={() => navigate('/')} className="btn-primary">
          Gå hjem
        </button>
      </div>
    );
  }

  const userLeaderboardEntry = leaderboard.find((entry) => entry.user_id === user?.id);

  return (
    <div className="session-page">
      {/* Session info banner - spans full width */}
      <div style={{
        display: 'flex',
        justifyContent: 'space-between',
        alignItems: 'center',
        padding: '16px 24px',
        backgroundColor: 'rgba(0, 48, 73, 0.08)',
        borderRadius: '8px',
        marginBottom: '24px',
        flexWrap: 'wrap',
        gap: '16px'
      }}>
        <div style={{ display: 'flex', alignItems: 'center', gap: '24px', flexWrap: 'wrap' }}>
          <span style={{ fontWeight: 600, fontSize: '16px', color: 'var(--prussian-blue)' }}>
            {session.session_name || 'Økt'}: <strong>{session.session_code}</strong>
          </span>
          <span style={{ fontSize: '15px', color: sessionEnded ? 'var(--fire-engine-red)' : 'var(--prussian-blue)' }}>
            {sessionEnded ? (
              <strong>Økten er avsluttet!</strong>
            ) : (
              <>⏱ {formatTime(timeRemaining)} igjen</>
            )}
          </span>
          {/* Active users indicator */}
          {sessionId && <ActiveUsersIndicator sessionId={sessionId} />}
        </div>
        <div style={{ display: 'flex', gap: '12px', flexWrap: 'wrap' }}>
          <button onClick={() => setShareModalOpen(true)} className="btn-primary">
            Del økt
          </button>
          <button onClick={() => navigate('/')} className="btn-secondary">
            Forlat økt
          </button>
        </div>
      </div>

      <div className="session-content">
        {/* User's current BAC */}
        <div className="user-bac-card">
          <h2>Din promille</h2>
          <div className="bac-display">
            <span className="bac-value">{formatBAC(currentUserBAC)}</span>
            <span className="bac-description">{getBACDescription(currentUserBAC)}</span>
          </div>
          <p className="user-stats">
            <span className="stat-item">
              <strong>{userBeerUnits.toFixed(1)}</strong> enheter konsumert
            </span>
          </p>
          {timeSinceLastDrink && (
            <p className="user-stats" style={{ fontSize: '14px', marginTop: '4px', opacity: 0.8 }}>
              {timeSinceLastDrink} siden forrige enhet
            </p>
          )}
          {userLeaderboardEntry && (
            <p className="user-rank">
              Nåværende plassering: #{userLeaderboardEntry.rank}
            </p>
          )}
        </div>

        {/* Add drink form */}
        <div className="add-drink-card">
          <h2>Legg til enhet</h2>
          {sessionEnded && (
            <div className="error-message" style={{ background: '#fff3cd', color: '#856404', borderColor: '#ffc107' }}>
              Økten er avsluttet. Flere enheter kan ikke legges til.
            </div>
          )}
          {addError && <div className="error-message">{addError}</div>}

          <form onSubmit={handleAddDrink} className="add-drink-form">
            <div className="form-group">
              <label htmlFor="volume">Volum (ml)</label>
              <input
                id="volume"
                type="number"
                step="1"
                value={volumeMl || ''}
                onChange={(e) => setVolumeMl(parseFloat(e.target.value) || 0)}
                required
              />
            </div>

            <div className="form-group">
              <label htmlFor="alcohol">Alkohol %</label>
              <input
                id="alcohol"
                type="number"
                step="0.1"
                value={alcoholPercentage || ''}
                onChange={(e) => setAlcoholPercentage(parseFloat(e.target.value) || 0)}
                required
              />
            </div>

            <button type="submit" className="btn-primary" disabled={submitting || sessionEnded}>
              {submitting ? 'Legger til...' : 'Legg til enhet'}
            </button>

            {canUndoLastDrink && !sessionEnded && (
              <button
                type="button"
                onClick={handleUndoDrink}
                className="btn-secondary"
                disabled={submitting}
                style={{
                  marginTop: '8px',
                  backgroundColor: '#ff9800',
                  borderColor: '#ff9800',
                  color: 'white'
                }}
              >
                {submitting ? 'Angrer...' : 'Angre siste enhet'}
              </button>
            )}
          </form>

          {/* Quick preset buttons */}
          <div className="drink-presets">
            <button
              onClick={() => {
                setVolumeMl(330);
                setAlcoholPercentage(4.5);
              }}
              className="preset-btn"
            >
              Øl (330ml, 4.5%)
            </button>
            <button
              onClick={() => {
                setVolumeMl(500);
                setAlcoholPercentage(4.5);
              }}
              className="preset-btn"
            >
              Pint (500ml, 4.5%)
            </button>
            <button
              onClick={() => {
                setVolumeMl(150);
                setAlcoholPercentage(12);
              }}
              className="preset-btn"
            >
              Vin (150ml, 12%)
            </button>
            <button
              onClick={() => {
                setVolumeMl(40);
                setAlcoholPercentage(40);
              }}
              className="preset-btn"
            >
              Shot (40ml, 40%)
            </button>
          </div>
        </div>

        {/* Leaderboard */}
        <div className="leaderboard-card">
          <h2>{sessionEnded ? 'Sluttresultat' : 'Toppliste'}</h2>
          {sessionEnded && leaderboard.length > 0 && (
            <div style={{
              background: 'linear-gradient(135deg, #fff9c4, #fff59d)',
              padding: '12px',
              borderRadius: '6px',
              marginBottom: '16px',
              textAlign: 'center',
              fontWeight: 'bold'
            }}>
              {leaderboard[0]?.full_name} vinner med {formatBAC(leaderboard[0]?.bac)}!
            </div>
          )}
          {leaderboard.length === 0 ? (
            <p className="no-data">Ingen deltakere ennå</p>
          ) : (
            <div className="leaderboard">
              {leaderboard.map((entry) => (
                <div
                  key={entry.user_id}
                  className={`leaderboard-entry ${entry.user_id === user?.id ? 'current-user' : ''}`}
                >
                  <span className="rank">#{entry.rank}</span>
                  <span className="name">{entry.full_name}</span>
                  <span className="bac">{formatBAC(entry.bac)}</span>
                </div>
              ))}
            </div>
          )}
        </div>

        {/* BAC Evolution Chart */}
        {participants.length > 0 && user?.id && (
          <ChartContainer
            title="Promilleutvikling over tid"
            controls={
              <div className="chart-controls">
                <button
                  className={`preset-btn ${bacView === 'all' ? 'active' : ''}`}
                  onClick={() => setBacView('all')}
                >
                  Alle deltakere
                </button>
                <button
                  className={`preset-btn ${bacView === 'self' ? 'active' : ''}`}
                  onClick={() => setBacView('self')}
                >
                  Min promille
                </button>
              </div>
            }
          >
            <BACLineChart
              participants={participants}
              drinks={drinks}
              sessionStartTime={new Date(session.start_time)}
              sessionEndTime={new Date(session.end_time)}
              currentUserId={user.id}
              view={bacView}
            />
          </ChartContainer>
        )}

        {/* Alcohol Consumption Chart */}
        {participants.length > 0 && (
          <ChartContainer
            title="Alkoholforbruk"
            controls={
              <div className="chart-controls">
                <div style={{ display: 'flex', gap: '8px' }}>
                  <button
                    className={`preset-btn ${consumptionView === 'per-participant' ? 'active' : ''}`}
                    onClick={() => setConsumptionView('per-participant')}
                  >
                    Per deltaker
                  </button>
                  <button
                    className={`preset-btn ${consumptionView === 'session-total' ? 'active' : ''}`}
                    onClick={() => setConsumptionView('session-total')}
                  >
                    Totalt for økt
                  </button>
                </div>
                <div style={{ display: 'flex', gap: '8px' }}>
                  <button
                    className={`preset-btn ${consumptionUnit === 'beers' ? 'active' : ''}`}
                    onClick={() => setConsumptionUnit('beers')}
                  >
                    Antall enheter
                  </button>
                  <button
                    className={`preset-btn ${consumptionUnit === 'grams' ? 'active' : ''}`}
                    onClick={() => setConsumptionUnit('grams')}
                  >
                    Gram
                  </button>
                </div>
              </div>
            }
          >
            <AlcoholConsumptionChart
              participants={participants}
              drinks={drinks}
              view={consumptionView}
              unit={consumptionUnit}
              currentUserId={user?.id}
            />
          </ChartContainer>
        )}
      </div>

      {/* SECURITY FIX #4: Only render ShareSessionModal if session_code exists */}
      {session.session_code && (
        <ShareSessionModal
          open={shareModalOpen}
          onClose={() => setShareModalOpen(false)}
          sessionId={session.id}
          sessionCode={session.session_code}
          sessionName={session.session_name}
        />
      )}
    </div>
  );
}<|MERGE_RESOLUTION|>--- conflicted
+++ resolved
@@ -93,11 +93,8 @@
   const [addError, setAddError] = useState<string | null>(null);
   const [timeRemaining, setTimeRemaining] = useState<number>(0); // seconds remaining
   const [sessionEnded, setSessionEnded] = useState(false);
-<<<<<<< HEAD
   const [shareModalOpen, setShareModalOpen] = useState(false);
-=======
   const [timeSinceLastDrink, setTimeSinceLastDrink] = useState<string>('');
->>>>>>> 3f5c322b
 
   // Chart view toggles
   const [bacView, setBacView] = useState<'all' | 'self'>('all');
